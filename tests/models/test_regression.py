import numpy as np
import pickle

from sklearn import linear_model
from src.models import LinearRegression
from src.models.data import DataLoader

from ..utils import _make_dataset


class TestLinearRegression:

    def test_save(self, tmp_path, monkeypatch):

        model_array = np.array([1, 1, 1, 1, 1])

        def mocktrain(self):
            class MockModel:
                @property
                def coef_(self):
                    return model_array

            self.model = MockModel()

        monkeypatch.setattr(LinearRegression, 'train', mocktrain)

<<<<<<< HEAD
        model = LinearRegression(tmp_path, experiment='one_month_forecast')
=======
        model = LinearRegression(tmp_path)
        model.train()
>>>>>>> f770a30a
        model.save_model()

        assert (
            tmp_path / 'models/one_month_forecast/linear_regression/model.npy'
        ).exists(), f'Model not saved!'

        saved_model = np.load(tmp_path / 'models/one_month_forecast/linear_regression/model.npy')
        assert np.array_equal(model_array, saved_model), f'Different array saved!'

    def test_train(self, tmp_path, capsys):
        x, _, _ = _make_dataset(size=(5, 5), const=True)
        y = x.isel(time=[-1])

        test_features = tmp_path / 'features/one_month_forecast/train/hello'
        test_features.mkdir(parents=True)

        norm_dict = {'VHI': {'mean': np.zeros(x.to_array().values.shape[:2]),
                             'std': np.ones(x.to_array().values.shape[:2])}
                     }
        with (tmp_path / 'features/one_month_forecast/normalizing_dict.pkl').open('wb') as f:
            pickle.dump(norm_dict, f)

        x.to_netcdf(test_features / 'x.nc')
        y.to_netcdf(test_features / 'y.nc')

        model = LinearRegression(tmp_path)
        model.train()

        captured = capsys.readouterr()
        expected_stdout = 'Epoch 1, train RMSE: 0.'
        assert expected_stdout in captured.out, \
            f'Expected stdout to be {expected_stdout}, got {captured.out}'

        assert type(model.model) == linear_model.SGDRegressor, \
            f'Model attribute not a linear regression!'

    def test_big_mean(self, tmp_path, monkeypatch):

        def mockiter(self):
            class MockIterator:
                def __init__(self):
                    self.idx = 0
                    self.max_idx = 10

                def __iter__(self):
                    return self

                def __next__(self):
                    if self.idx < self.max_idx:
                        # batch_size = 10, timesteps = 2, num_features = 1
                        self.idx += 1
                        return np.ones((10, 2, 1)), None
                    else:
                        raise StopIteration()
            return MockIterator()

        def do_nothing(self, data_path, batch_file_size, shuffle_data, mode):
            pass

        monkeypatch.setattr(DataLoader, '__iter__', mockiter)
        monkeypatch.setattr(DataLoader, '__init__', do_nothing)

        model = LinearRegression(tmp_path)
        calculated_mean = model._calculate_big_mean()
        expected_mean = np.ones(2 * 1)

        # np.isclose because of rounding
        assert np.isclose(calculated_mean, expected_mean).all()<|MERGE_RESOLUTION|>--- conflicted
+++ resolved
@@ -24,12 +24,8 @@
 
         monkeypatch.setattr(LinearRegression, 'train', mocktrain)
 
-<<<<<<< HEAD
         model = LinearRegression(tmp_path, experiment='one_month_forecast')
-=======
-        model = LinearRegression(tmp_path)
         model.train()
->>>>>>> f770a30a
         model.save_model()
 
         assert (
