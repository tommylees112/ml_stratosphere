from pathlib import Path
import xarray as xr
import xesmf as xe
import numpy as np

from typing import List, Optional

from ..utils import Region, region_lookup
from .utils import select_bounding_box

__all__ = ['BasePreProcessor', 'Region']


class BasePreProcessor:
    """Base for all pre-processor classes. The preprocessing classes
    are responsible for taking the raw data exports and normalizing them
    so that they can be ingested by the feature engineering class.
    This involves:
    - subsetting the ROI (default is Kenya)
    - regridding to a consistent spatial grid (pixel size / resolution)
    - resampling to a consistent time step (hourly, daily, monthly)
    - assigning coordinates to `.nc` files (latitude, longitude, time)

    Attributes:
    ----------
    data_folder: Path, default: Path('data')
        The location of the data folder.
    """
    dataset: str
    static: bool = False

    def __init__(self, data_folder: Path = Path('data')) -> None:
        self.data_folder = data_folder
        self.raw_folder = self.data_folder / 'raw'
        self.preprocessed_folder = self.data_folder / 'interim'

        if not self.preprocessed_folder.exists():
            self.preprocessed_folder.mkdir(exist_ok=True, parents=True)

        try:
            if self.static:
                folder_prefix = f'static/{self.dataset}'
            else:
                folder_prefix = self.dataset

            self.out_dir = self.preprocessed_folder / f'{folder_prefix}_preprocessed'
            if not self.out_dir.exists():
                self.out_dir.mkdir(parents=True)

            self.interim = self.preprocessed_folder / f'{folder_prefix}_interim'
            if not self.interim.exists():
                self.interim.mkdir(parents=True)
        except AttributeError:
            print('A dataset attribute must be added for '
                  'the interim and out directories to be created')

    def get_filepaths(self, folder: str = 'raw') -> List[Path]:
        if folder == 'raw':
            target_folder = self.raw_folder / self.dataset
        else:
            target_folder = self.interim
        outfiles = list(target_folder.glob('**/*.nc'))
        outfiles.sort()
        return outfiles

    def regrid(self,
               ds: xr.Dataset,
               reference_ds: xr.Dataset,
               method: str = "nearest_s2d") -> xr.Dataset:
        """ Use xEMSF package to regrid ds to the same grid as reference_ds

        Arguments:
        ----------
        ds: xr.Dataset
            The dataset to be regridded
        reference_ds: xr.Dataset
            The reference dataset, onto which `ds` will be regridded
        method: str, {'bilinear', 'conservative', 'nearest_s2d', 'nearest_d2s', 'patch'}
            The method applied for the regridding
        """

        assert ('lat' in reference_ds.dims) & ('lon' in reference_ds.dims), \
            f'Need (lat,lon) in reference_ds dims Currently: {reference_ds.dims}'
        assert ('lat' in ds.dims) & ('lon' in ds.dims), \
            f'Need (lat,lon) in ds dims Currently: {ds.dims}'

        regridding_methods = ['bilinear', 'conservative', 'nearest_s2d', 'nearest_d2s', 'patch']
        assert method in regridding_methods, \
            f'{method} not an acceptable regridding method. Must be one of {regridding_methods}'

        # create the grid you want to convert TO (from reference_ds)
        ds_out = xr.Dataset(
            {'lat': (['lat'], reference_ds.lat),
             'lon': (['lon'], reference_ds.lon)}
        )

        shape_in = len(ds.lat), len(ds.lon)
        shape_out = len(reference_ds.lat), len(reference_ds.lon)
        # unique id so when parallel process doesn't write to same file
        uid = f"{np.random.rand(1)[0]:.2f}"

        # The weight file should be deleted by regridder.clean_weight_files(), but in case
        # something goes wrong and its not, lets use a descriptive filename
        filename = f'{method}_{shape_in[0]}x{shape_in[1]}_\
        {shape_out[0]}x{shape_out[1]}_{uid}.nc'.replace(' ', '')
        savedir = self.preprocessed_folder / filename

        regridder = xe.Regridder(ds, ds_out, method,
                                 filename=str(savedir),
                                 reuse_weights=False)

        variables = list(ds.var().variables)
        output_dict = {}
        for var in variables:
            print(f'- regridding var {var} -')
            output_dict[var] = regridder(ds[var])
        ds = xr.Dataset(output_dict)

        print(f'Regridded from {(regridder.Ny_in, regridder.Nx_in)} '
              f'to {(regridder.Ny_out, regridder.Nx_out)}')

        regridder.clean_weight_file()

        return ds

    @staticmethod
    def load_reference_grid(path_to_grid: Path) -> xr.Dataset:
        """Since the regridder only needs to the lat and lon values,
        there is no need to pass around an enormous grid for the regridding.

        In fact, only the latitude and longitude values are necessary!
        """
        full_dataset = xr.open_dataset(path_to_grid)

        assert {'lat', 'lon'} <= set(full_dataset.dims), \
            'Dimensions named lat and lon must be in the reference grid'
        return full_dataset[['lat', 'lon']]

    @staticmethod
    def resample_time(ds: xr.Dataset,
                      resample_length: str = 'M',
                      upsampling: bool = False) -> xr.Dataset:

        # TODO: would be nice to programmatically get upsampling / not
        ds = ds.sortby('time')

        resampler = ds.resample(time=resample_length)

        if not upsampling:
            return resampler.mean()
        else:
            return resampler.nearest()

    @staticmethod
    def chop_roi(ds: xr.Dataset,
                 subset_str: Optional[str] = 'kenya',
                 inverse_lat: bool = False) -> xr.Dataset:
        """ lookup the region information from the dictionary in
        `src.utils.region_lookup` and subset the `ds` object based on that
        region.
        """
        region = region_lookup[subset_str] if subset_str is not None else None
        if region is not None:
            ds = select_bounding_box(ds, region, inverse_lat=inverse_lat)

        return ds

    def merge_files(self, subset_str: Optional[str] = 'kenya',
                    resample_time: Optional[str] = 'M',
                    upsampling: bool = False,
<<<<<<< HEAD
                    variable: Optional[str] = None) -> None:
=======
                    filename: Optional[str] = None) -> None:
>>>>>>> 6f09dd93

        ds = xr.open_mfdataset(self.get_filepaths('interim'))

        if resample_time is not None:
            ds = self.resample_time(ds, resample_time, upsampling)

<<<<<<< HEAD
        out = self.out_dir / f'{self.dataset}' \
            f'{"_" + variable if variable is not None else ""}' \
            f'{"_" + subset_str if subset_str is not None else ""}.nc'.replace(' ', '')
=======
        if filename is None:
            filename = f'{self.dataset}{"_" + subset_str if subset_str is not None else ""}.nc'
        out = self.out_dir / filename

>>>>>>> 6f09dd93
        ds.to_netcdf(out)
        print(f"\n**** {out} Created! ****\n")<|MERGE_RESOLUTION|>--- conflicted
+++ resolved
@@ -168,26 +168,17 @@
     def merge_files(self, subset_str: Optional[str] = 'kenya',
                     resample_time: Optional[str] = 'M',
                     upsampling: bool = False,
-<<<<<<< HEAD
-                    variable: Optional[str] = None) -> None:
-=======
+                    variable: Optional[str] = None,
                     filename: Optional[str] = None) -> None:
->>>>>>> 6f09dd93
 
         ds = xr.open_mfdataset(self.get_filepaths('interim'))
 
         if resample_time is not None:
             ds = self.resample_time(ds, resample_time, upsampling)
 
-<<<<<<< HEAD
-        out = self.out_dir / f'{self.dataset}' \
-            f'{"_" + variable if variable is not None else ""}' \
-            f'{"_" + subset_str if subset_str is not None else ""}.nc'.replace(' ', '')
-=======
         if filename is None:
             filename = f'{self.dataset}{"_" + subset_str if subset_str is not None else ""}.nc'
         out = self.out_dir / filename
 
->>>>>>> 6f09dd93
         ds.to_netcdf(out)
         print(f"\n**** {out} Created! ****\n")