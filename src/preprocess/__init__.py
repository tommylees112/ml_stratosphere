from .vhi import VHIPreprocessor
from .chirps import CHIRPSPreprocesser
from .planetOS import PlanetOSPreprocessor
from .gleam import GLEAMPreprocessor
<<<<<<< HEAD
from .seas5 import S5Preprocessor

__all__ = ['VHIPreprocessor', 'CHIRPSPreprocesser',
           'PlanetOSPreprocessor', 'GLEAMPreprocessor',
           'S5Preprocessor']
=======
from .era5 import ERA5MonthlyMeanPreprocessor

__all__ = ['VHIPreprocessor', 'CHIRPSPreprocesser',
           'PlanetOSPreprocessor', 'GLEAMPreprocessor',
           'ERA5MonthlyMeanPreprocessor']
>>>>>>> 6a4fbc25
<|MERGE_RESOLUTION|>--- conflicted
+++ resolved
@@ -2,16 +2,9 @@
 from .chirps import CHIRPSPreprocesser
 from .planetOS import PlanetOSPreprocessor
 from .gleam import GLEAMPreprocessor
-<<<<<<< HEAD
 from .seas5 import S5Preprocessor
-
-__all__ = ['VHIPreprocessor', 'CHIRPSPreprocesser',
-           'PlanetOSPreprocessor', 'GLEAMPreprocessor',
-           'S5Preprocessor']
-=======
 from .era5 import ERA5MonthlyMeanPreprocessor
 
 __all__ = ['VHIPreprocessor', 'CHIRPSPreprocesser',
            'PlanetOSPreprocessor', 'GLEAMPreprocessor',
-           'ERA5MonthlyMeanPreprocessor']
->>>>>>> 6a4fbc25
+           'S5Preprocessor', 'ERA5MonthlyMeanPreprocessor']