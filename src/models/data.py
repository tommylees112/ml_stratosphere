--- conflicted
+++ resolved
@@ -98,16 +98,11 @@
         self.mode = mode
         self.shuffle = shuffle_data
         self.clear_nans = clear_nans
-<<<<<<< HEAD
         self.experiment = experiment
         self.data_files = self._load_datasets(
             data_path=data_path, mode=mode, shuffle_data=shuffle_data,
-            experiment=experiment, mask=mask
+            experiment=experiment, mask=mask, pred_months=pred_months
         )
-=======
-        self.data_files = self._load_datasets(data_path, mode, shuffle_data, mask,
-                                              pred_months)
->>>>>>> 6a4fbc25
 
         self.normalizing_dict = None
         if normalize:
@@ -128,15 +123,10 @@
         return len(self.data_files) // self.batch_file_size
 
     @staticmethod
-<<<<<<< HEAD
     def _load_datasets(data_path: Path, mode: str,
                        shuffle_data: bool, experiment: str,
-                       mask: Optional[List[bool]] = None) -> List[Path]:
-=======
-    def _load_datasets(data_path: Path, mode: str, shuffle_data: bool,
                        mask: Optional[List[bool]] = None,
                        pred_months: Optional[List[int]] = None) -> List[Path]:
->>>>>>> 6a4fbc25
 
         data_folder = data_path / f'features/{experiment}/{mode}'
         output_paths: List[Path] = []
