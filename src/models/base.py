--- conflicted
+++ resolved
@@ -36,13 +36,9 @@
         self.data_path = data_folder
         self.experiment = experiment
         self.pred_months = pred_months
-<<<<<<< HEAD
         self.models_dir = data_folder / 'models' / self.experiment
-=======
         self.surrounding_pixels = surrounding_pixels
 
-        self.models_dir = data_folder / 'models'
->>>>>>> 91f55253
         if not self.models_dir.exists():
             self.models_dir.mkdir(parents=True, exist_ok=False)
 
