--- conflicted
+++ resolved
@@ -69,14 +69,10 @@
         assert self.features_dir.exists(), 'Require {data_path}/features to have been'\
             'created by the pipeline.'
 
-<<<<<<< HEAD
-        self.models: List[str] = [m.name for m in self.models_dir.iterdir() if m.name[0] != '.']
-=======
         self.models: List[str] = [
             m.name for m in self.models_dir.iterdir()
             if m.name[0] != '.'  # hidden files
         ]
->>>>>>> f75036ec
         if models is not None:
             self.models = self.models[np.isin(self.models, models)]
             assert self.models is not [], 'None of the `models` are here in ' \
